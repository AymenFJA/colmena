--- conflicted
+++ resolved
@@ -2,10 +2,7 @@
 
 from typing import Dict, Optional, Union, Tuple
 
-<<<<<<< HEAD
-=======
 from uuid import uuid4
->>>>>>> 29366858
 from moldesign.simulate.thermo import compute_zpe
 from qcelemental.molutil import guess_connectivity
 from qcelemental.models import OptimizationInput, Molecule, AtomicInput, OptimizationResult, AtomicResult
@@ -68,10 +65,7 @@
 def compute_atomization_energy(smiles: str, qc_config: QCInputSpecification,
                                reference_energies: Dict[str, float],
                                compute_config: Optional[Union[TaskConfig, Dict]] = None,
-<<<<<<< HEAD
-=======
-                               restart: bool = True,
->>>>>>> 29366858
+                               restart: bool = False,
                                compute_hessian: bool = True,
                                code: str = _code) -> Tuple[float, OptimizationResult, Optional[AtomicResult]]:
     """Compute the atomization energy of a molecule given the SMILES string
@@ -81,6 +75,7 @@
         qc_config (dict): Quantum Chemistry configuration used for evaluating the energy
         reference_energies (dict): Reference energies for each element
         compute_config (TaskConfig): Configuration for the quantum chemistry code
+        restart (bool): Re-use the electronic configuration from the previous calculation
         compute_hessian (bool): Whether to compute the Hessian and include ZPE in total energy
         code (str): Which QC code to use for the evaluation
     Returns:
@@ -95,7 +90,6 @@
         qc_config.keywords['restart_name'] = f"{smiles}_{str(uuid4())}"
 
     # Relax the structure
-<<<<<<< HEAD
     xyz, total_energy, relax_result = relax_structure(smiles, qc_config, compute_config, code=code)
     mol = relax_result.final_molecule
 
@@ -111,26 +105,6 @@
         total_energy += zpe
 
     return subtract_reference_energies(total_energy, mol, reference_energies), relax_result, hess_result
-=======
-    relax_result, total_energy = relax_structure(smiles, qc_config, compute_config, code=code)
-
-    if compute_hessian:
-        # Compute the Hessian
-        input_spec = AtomicInput(molecule=relax_result.final_molecule, driver="hessian",
-                                 **qc_config.dict(exclude={'driver'}))
-        result = compute(input_spec, program=code, local_options=compute_config, raise_error=True)
-
-        # Compute the atomization energy
-        zpe = compute_zpe(result.return_result, result.molecule)
-        u0 = result.properties.return_energy + zpe
-        u0_atom = subtract_reference_energies(u0, result.molecule, reference_energies)
-        return u0_atom, relax_result, result
-    else:
-        u0 = total_energy
-        u0_atom = subtract_reference_energies(u0, relax_result.final_molecule, reference_energies)
-
-        return u0_atom, relax_result, None
->>>>>>> 29366858
 
 
 def subtract_reference_energies(total_energy: float, mol: Molecule, reference_energies: Dict[str, float]) -> float:
@@ -156,11 +130,7 @@
                     qc_config: QCInputSpecification,
                     compute_config: Optional[Union[TaskConfig, Dict]] = None,
                     compute_connectivity: bool = False,
-<<<<<<< HEAD
                     code: str = _code) -> Tuple[str, float, OptimizationResult]:
-=======
-                    code: str = _code) -> Tuple[OptimizationResult, float]:
->>>>>>> 29366858
     """Compute the atomization energy of a molecule given the SMILES string
 
     Args:
@@ -176,7 +146,7 @@
     """
     # Generate 3D coordinates by minimizing MMFF forcefield
     xyz = generate_atomic_coordinates(smiles)
-    mol = Molecule.from_data(xyz, molecular_charge=1, dtype='xyz')
+    mol = Molecule.from_data(xyz, dtype='xyz')
 
     # Generate connectivity, if needed
     if compute_connectivity:
@@ -187,15 +157,9 @@
     opt_input = OptimizationInput(input_specification=qc_config,
                                   initial_molecule=mol,
                                   keywords={'program': code})
-<<<<<<< HEAD
     res = compute_procedure(opt_input, 'geometric', local_options=compute_config, raise_error=True)
+
     return res.final_molecule.to_string('xyz'), res.energies[-1], res
-=======
-    res: OptimizationResult = compute_procedure(
-        opt_input, 'geometric', local_options=compute_config, raise_error=True
-    )
-    return res, res.energies[-1]
->>>>>>> 29366858
 
 
 def compute_reference_energy(element: str, qc_config: QCInputSpecification,
